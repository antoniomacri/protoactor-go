--- conflicted
+++ resolved
@@ -35,7 +35,7 @@
 	if testing.Short() {
 		return
 	}
-	a := assert.New(t)
+	assert := assert.New(t)
 
 	p, err := New()
 	assert.NoError(err)
@@ -50,17 +50,12 @@
 		}
 	})
 
-<<<<<<< HEAD
-	err := p.StartMember(c)
-	a.NoError(err)
-=======
 	err = p.StartMember(c)
 	assert.NoError(err)
->>>>>>> 5b2c8170
 
 	select {
 	case <-time.After(5 * time.Second):
-		a.FailNow("no member joined yet")
+		assert.FailNow("no member joined yet")
 
 	case m := <-ch:
 		// member joined
@@ -81,7 +76,7 @@
 			Left:         []*cluster.Member{},
 			TopologyHash: msg.TopologyHash,
 		}
-		a.Equal(expected, msg)
+		assert.Equal(expected, msg)
 
 	}
 }
@@ -90,7 +85,7 @@
 	if testing.Short() {
 		return
 	}
-	a := assert.New(t)
+	assert := assert.New(t)
 	members := []struct {
 		cluster string
 		host    string
@@ -101,7 +96,7 @@
 		{"mycluster2", "127.0.0.1", 8003},
 	}
 
-	p := make([]*Provider, len(members))
+	var p = make([]*Provider, len(members))
 	var err error
 	t.Cleanup(func() {
 		for i := range p {
@@ -111,10 +106,10 @@
 	for i, member := range members {
 		addr := fmt.Sprintf("%s:%d", member.host, member.port)
 		p[i], err = New()
-		a.NoError(err)
+		assert.NoError(err)
 		c := newClusterForTest(member.cluster, addr, p[i])
 		err := p[i].StartMember(c)
-		a.NoError(err)
+		assert.NoError(err)
 	}
 	isNodesEqual := func(nodes []*Node) bool {
 		for _, node := range nodes {
@@ -128,10 +123,10 @@
 	}
 	for i := range p {
 		nodes, err := p[i].fetchNodes()
-		a.NoError(err)
-		a.Equal(len(members), len(nodes))
+		assert.NoError(err)
+		assert.Equal(len(members), len(nodes))
 		flag := isNodesEqual(nodes)
-		a.Truef(flag, "Member not found - %+v", p[i].self)
+		assert.Truef(flag, "Member not found - %+v", p[i].self)
 	}
 }
 
